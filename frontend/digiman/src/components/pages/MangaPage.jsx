--- conflicted
+++ resolved
@@ -3,14 +3,10 @@
 import Comment from '../smallComponents/Comment';
 import { loadComments } from '../../utils/comments';
 import DownloadIcon from '@mui/icons-material/Download';
-<<<<<<< HEAD
 import { addDownload } from '../../utils/downloads';
 import { useAuth } from '../../context/AuthContext';
 import Spinner from '../smallComponents/Spinner';
 import { getTimeAgo } from '../../utils/formatTime';
-=======
-import { addDownload, startDownload, listDownloadedChapters } from '../../utils/downloads';
->>>>>>> b71a2e72
 
 const MangaPage = ({
   id, title, altTitle, coverUrl, author, artist, synopsis, status, 
@@ -128,7 +124,6 @@
                   className="list-group-item d-flex justify-content-between align-items-center"
                 >
                   <div>
-<<<<<<< HEAD
                     <div className="fw-bold chapter-title">
                       <Link to={`/manga/${id}/chapter/${c.id}`} 
                         className="text-decoration-none text-white"
@@ -158,33 +153,6 @@
                       <DownloadIcon style={{ fontSize: 16, marginRight: 6 }} />
                       Download
                     </button>
-=======
-                        <div className="fw-bold chapter-title">
-                          <Link to={`/manga/${id}/chapter/${c.id || c.number}`} className="text-decoration-none text-white">{c.number}. {c.title}</Link>
-                          {downloadedSet.has(`${id}_${c.id || c.number}`) && <span className="badge bg-warning text-dark ms-2">Offline</span>}
-                        </div>
-                    <div className="small text-muted">{c.date}</div>
-                  </div>
-                  <div>
-                            <button
-                              className="btn btn-sm btn-outline-light d-flex align-items-center"
-                              onClick={async () => {
-                                // Use backend download helper which enqueues and fetches the
-                                // chapter, then marks it as downloaded when complete.
-                                try{
-                                  await startDownload(id, c.id || c.number, { mangaTitle: title, chapterTitle: c.title || `Chapter ${c.number}` })
-                                  navigate('/downloads')
-                                }catch(err){
-                                  console.error('Download failed', err)
-                                  // still navigate to downloads so user can see status
-                                  navigate('/downloads')
-                                }
-                              }}
-                            >
-                              <DownloadIcon style={{ fontSize: 16, marginRight: 6 }} />
-                              Download
-                            </button>
->>>>>>> b71a2e72
                   </div>
                 </li>
               ))
